/*
 * Copyright 2010 Google Inc.
 *
 * Licensed under the Apache License, Version 2.0 (the "License");
 * you may not use this file except in compliance with the License.
 * You may obtain a copy of the License at
 *
 *      http://www.apache.org/licenses/LICENSE-2.0
 *
 * Unless required by applicable law or agreed to in writing, software
 * distributed under the License is distributed on an "AS IS" BASIS,
 * WITHOUT WARRANTIES OR CONDITIONS OF ANY KIND, either express or implied.
 * See the License for the specific language governing permissions and
 * limitations under the License.
 */

package org.keyczar;

import org.keyczar.annotations.Experimental;
import org.keyczar.exceptions.KeyczarException;

/**
 * A SessionDecrypter will be instantiated with session material containing an
 * encrypted symmetric key. That key will be decrypted with the given
 * {@link Crypter} and used to instantiate another {@link Crypter}.
 *
<<<<<<< HEAD
=======
 * This class and {@link SessionEncrypter} have been deprecated in favor of
 * {@link SessionCrypter}.
 *
>>>>>>> ab5767f8
 * @author steveweis@gmail.com (Steve Weis)
 *
 */
@Deprecated
public class SessionDecrypter {
  private final Crypter symmetricCrypter;

  /**
   * @param crypter The crypter to decrypt session material with
   * @param sessionMaterial An encrypted symmetric key to decrypt
   * @throws KeyczarException If there is an error during decryption
   */
  public SessionDecrypter(Crypter crypter, byte[] sessionMaterial)
      throws KeyczarException {
    byte[] packedKeys = crypter.decrypt(sessionMaterial);
    AesKey aesKey = AesKey.fromPackedKey(packedKeys);
    ImportedKeyReader importedKeyReader = new ImportedKeyReader(aesKey);
    this.symmetricCrypter = new Crypter(importedKeyReader);
  }

  /**
   * @param ciphertext Session ciphertext to encrypt
   * @return The decrypted plaintext
   * @throws KeyczarException If there is an error during decryption
   */
  public byte[] decrypt(byte[] ciphertext) throws KeyczarException {
    return symmetricCrypter.decrypt(ciphertext);
  }
}<|MERGE_RESOLUTION|>--- conflicted
+++ resolved
@@ -24,12 +24,9 @@
  * encrypted symmetric key. That key will be decrypted with the given
  * {@link Crypter} and used to instantiate another {@link Crypter}.
  *
-<<<<<<< HEAD
-=======
  * This class and {@link SessionEncrypter} have been deprecated in favor of
  * {@link SessionCrypter}.
  *
->>>>>>> ab5767f8
  * @author steveweis@gmail.com (Steve Weis)
  *
  */
