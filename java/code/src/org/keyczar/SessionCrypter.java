--- conflicted
+++ resolved
@@ -17,10 +17,7 @@
 package org.keyczar;
 
 import org.keyczar.annotations.Experimental;
-<<<<<<< HEAD
-=======
 import org.keyczar.DefaultKeyType;
->>>>>>> bf4e03c1
 import org.keyczar.exceptions.KeyczarException;
 
 /**
@@ -63,12 +60,7 @@
    */
   public SessionCrypter(Encrypter encrypter) throws KeyczarException {
     // Using minimum acceptable AES key size, which is 128 bits
-<<<<<<< HEAD
     AesKey aesKey = AesKey.generate(DefaultKeyType.AES.getAcceptableSizes().get(0));
-=======
-    AesKey aesKey = AesKey.generate(
-        DefaultKeyType.AES.getAcceptableSizes().get(0));
->>>>>>> bf4e03c1
     ImportedKeyReader importedKeyReader = new ImportedKeyReader(aesKey);
     this.symmetricCrypter = new Crypter(importedKeyReader);
     this.sessionMaterial = encrypter.encrypt(aesKey.getEncoded());
