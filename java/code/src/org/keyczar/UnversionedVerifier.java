/*
 * Copyright 2008 Google Inc.
 *
 * Licensed under the Apache License, Version 2.0 (the "License");
 * you may not use this file except in compliance with the License.
 * You may obtain a copy of the License at
 *
 *      http://www.apache.org/licenses/LICENSE-2.0
 *
 * Unless required by applicable law or agreed to in writing, software
 * distributed under the License is distributed on an "AS IS" BASIS,
 * WITHOUT WARRANTIES OR CONDITIONS OF ANY KIND, either express or implied.
 * See the License for the specific language governing permissions and
 * limitations under the License.
 */

package org.keyczar;

import org.apache.log4j.Logger;
import org.keyczar.enums.KeyPurpose;
import org.keyczar.exceptions.KeyczarException;
import org.keyczar.i18n.Messages;
import org.keyczar.interfaces.KeyczarReader;
import org.keyczar.interfaces.VerifyingStream;
import org.keyczar.util.Base64Coder;

import java.io.UnsupportedEncodingException;
import java.nio.ByteBuffer;

/**
* Unversioned Verifiers are used strictly to verify standard signatures
* (i.e. HMAC-SHA1, DSA-SHA1, RSA-SHA1) with no key version information.
* Typically, UnversionedVerifiers will read sets of public keys, although may
* also be instantiated with sets of symmetric or private keys.
*
* Since UnversionedVerifiers verify standard signatures, they will try all keys
* in a set until one verifies.
*
* {@link UnversionedSigner} objects should be used with symmetric or private
* key sets to generate unversioned signatures.
*
* @author steveweis@gmail.com (Steve Weis)
*
*/
public class UnversionedVerifier extends Keyczar {
  private static final Logger LOG =
    Logger.getLogger(UnversionedVerifier.class);

  /**
   * Initialize a new UnversionedVerifier with a KeyczarReader.
   * The corresponding key set must have a purpose of either
   * {@link org.keyczar.enums.KeyPurpose#VERIFY} or
   * {@link org.keyczar.enums.KeyPurpose#SIGN_AND_VERIFY}.
   *
   * @param reader A reader to read keys from
   * @throws KeyczarException In the event of an IO error reading keys or if the
   * key set does not have the appropriate purpose.
   */
  public UnversionedVerifier(KeyczarReader reader) throws KeyczarException {
    super(reader);
  }

  /**
   * Initialize a new UnversionedVerifier with a key set location. This will
   * attempt to read the keys using a KeyczarFileReader. The corresponding key
   * set must have a purpose of either
   * {@link org.keyczar.enums.KeyPurpose#VERIFY} or
   * {@link org.keyczar.enums.KeyPurpose#SIGN_AND_VERIFY}
   *
   * @param fileLocation Directory containing a key set
   * @throws KeyczarException In the event of an IO error reading keys or if the
   * key set does not have the appropriate purpose.
   */
  public UnversionedVerifier(String fileLocation) throws KeyczarException {
    super(fileLocation);
  }

  /**
   * Verifies a standard signature on the given byte array of data
   *
   * @param data The data to verify the signature on
   * @param signature The signture to verify
   * @return Whether this is a valid signature
   * @throws KeyczarException If the signature is malformed or a JCE error
   * occurs.
   */
  public boolean verify(byte[] data, byte[] signature) throws KeyczarException {
    return verify(ByteBuffer.wrap(data), ByteBuffer.wrap(signature));
  }

  /**
   * Verifies the standard signature on the data stored in the given ByteBuffer.
   * This method will try all keys until one of them verifies the signature,
   * or else will return false.
   *
   * @param data The data to verify the signature on
   * @param signature The signature to verify
   * @return Whether this is a valid signature
   * @throws KeyczarException If the signature is malformed or a JCE error occurs.
   */
  public boolean verify(ByteBuffer data, ByteBuffer signature)
      throws KeyczarException {
    LOG.debug(Messages.getString("UnversionedVerifier.Verifying", data.remaining()));

<<<<<<< HEAD
    for (KeyczarKey key : versionMap.values()) {
      if (verify(data, signature, key)) {
        return true;
=======
    // Try to verify the signature with each key in the set.
    for (Iterator<Entry<KeyVersion, KeyczarKey>> iter =
      versionMap.entrySet().iterator(); iter.hasNext(); ) {
      KeyczarKey key = iter.next().getValue();
      try{
	      ByteBuffer dataCopy = data.duplicate();
	      ByteBuffer signatureCopy = signature.duplicate();

	      VerifyingStream stream = (VerifyingStream) key.getStream();
	      
	      stream.initVerify();
	      stream.updateVerify(dataCopy);
	      boolean result = stream.verify(signatureCopy);
	      if (result) {
	        return true;
	      }
      } catch (Exception e){
    	  LOG.debug(e.getMessage(), e);
>>>>>>> 1d7bf438
      }
    }
    return false;
  }

  private boolean verify(ByteBuffer data, ByteBuffer signature, KeyczarKey key)
      throws KeyczarException {
    VerifyingStream stream = VERIFY_CACHE.get(key);
    if (stream == null) {
      stream = (VerifyingStream) key.getStream();
    }
    stream.initVerify();
    stream.updateVerify(data.duplicate());
    boolean foundValidSignature = stream.verify(signature.duplicate());
    VERIFY_CACHE.put(key, stream);
    return foundValidSignature;
  }

  /**
   * Verifies the signature on the given String
   *
   * @param data The data to verify the signature on
   * @param signature The signature to verify
   * @return Whether this is a valid signature
   * @throws KeyczarException If the signature is malformed or a JCE error
   * occurs.
   */
  public boolean verify(String data, String signature) throws KeyczarException {
    try {
      return verify(data.getBytes(Keyczar.DEFAULT_ENCODING),
          Base64Coder.decodeWebSafe(signature));
    } catch (UnsupportedEncodingException e) {
      throw new KeyczarException(e);
    }
  }

  @Override
  boolean isAcceptablePurpose(KeyPurpose purpose) {
    return (purpose == KeyPurpose.VERIFY ||
            purpose == KeyPurpose.SIGN_AND_VERIFY);
  }
}<|MERGE_RESOLUTION|>--- conflicted
+++ resolved
@@ -102,30 +102,13 @@
       throws KeyczarException {
     LOG.debug(Messages.getString("UnversionedVerifier.Verifying", data.remaining()));
 
-<<<<<<< HEAD
     for (KeyczarKey key : versionMap.values()) {
-      if (verify(data, signature, key)) {
-        return true;
-=======
-    // Try to verify the signature with each key in the set.
-    for (Iterator<Entry<KeyVersion, KeyczarKey>> iter =
-      versionMap.entrySet().iterator(); iter.hasNext(); ) {
-      KeyczarKey key = iter.next().getValue();
-      try{
-	      ByteBuffer dataCopy = data.duplicate();
-	      ByteBuffer signatureCopy = signature.duplicate();
-
-	      VerifyingStream stream = (VerifyingStream) key.getStream();
-	      
-	      stream.initVerify();
-	      stream.updateVerify(dataCopy);
-	      boolean result = stream.verify(signatureCopy);
-	      if (result) {
-	        return true;
-	      }
+      try {
+        if (verify(data, signature, key)) {
+          return true;
+      	}
       } catch (Exception e){
     	  LOG.debug(e.getMessage(), e);
->>>>>>> 1d7bf438
       }
     }
     return false;
@@ -133,14 +116,10 @@
 
   private boolean verify(ByteBuffer data, ByteBuffer signature, KeyczarKey key)
       throws KeyczarException {
-    VerifyingStream stream = VERIFY_CACHE.get(key);
-    if (stream == null) {
-      stream = (VerifyingStream) key.getStream();
-    }
+    VerifyingStream stream = (VerifyingStream) key.getStream();
     stream.initVerify();
     stream.updateVerify(data.duplicate());
     boolean foundValidSignature = stream.verify(signature.duplicate());
-    VERIFY_CACHE.put(key, stream);
     return foundValidSignature;
   }
 
