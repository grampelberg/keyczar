--- conflicted
+++ resolved
@@ -40,7 +40,8 @@
     return (signer, sig)
   
   def __unversionedSignInput(self, subdir):
-    unversioned_signer = keyczar.UnversionedSigner.Read(os.path.join(TEST_DATA, subdir))
+    unversioned_signer = keyczar.UnversionedSigner.Read(os.path.join(TEST_DATA,
+                                                                     subdir))
     sig = unversioned_signer.Sign(self.input)
     return (unversioned_signer, sig)
   
@@ -89,7 +90,8 @@
   def __modifyByteString(self, string, offset):
     decoded = util.Base64WSDecode(string)
     modified_char = chr(ord(decoded[offset]) ^ 0xFF)
-    return util.Base64WSEncode(decoded[:offset] + modified_char + decoded[offset+1:])
+    return util.Base64WSEncode(decoded[:offset] + modified_char +
+                               decoded[offset+1:])
   
   def __testSignerVerify(self, subdir):
     (signer, active_sig, primary_sig) = self.__readGoldenOutput(subdir)
@@ -166,16 +168,6 @@
   
   def testHmacBadSigs(self):
     (signer, sig) = self.__signInput("hmac")
-<<<<<<< HEAD
-    sig_bytes = util.Base64Decode(sig)
-    self.assertRaises(errors.ShortSignatureError, signer.Verify, 
-                      self.input, "AB")
-    bad_sig = util.Base64Encode(chr(23) + sig_bytes[1:])
-    self.assertRaises(errors.BadVersionError, signer.Verify, 
-                      self.input, bad_sig)
-    char = chr(ord(sig_bytes[1]) ^ 45)  # Munge key hash info in sig 
-    bad_sig = util.Base64Encode(sig_bytes[0] + char + sig_bytes[2:])
-=======
     sig_bytes = util.Base64WSDecode(sig)
     self.assertRaises(errors.ShortSignatureError, signer.Verify, 
                       self.input, "AB")
@@ -184,7 +176,6 @@
                       self.input, bad_sig)
     char = chr(ord(sig_bytes[1]) ^ 45)  # Munge key hash info in sig 
     bad_sig = util.Base64WSEncode(sig_bytes[0] + char + sig_bytes[2:])
->>>>>>> 879906f5
     self.assertRaises(errors.KeyNotFoundError, signer.Verify, 
                       self.input, bad_sig)
     
