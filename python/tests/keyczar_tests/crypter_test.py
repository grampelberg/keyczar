--- conflicted
+++ resolved
@@ -144,9 +144,9 @@
     active_ciphertext = util.ReadFile(os.path.join(path, "1.out"))
     if stream_source is None:
       decoder = None
-      active_ciphertext = util.Base64Decode(active_ciphertext)
-    else:
-      decoder = util.IncrementalBase64StreamReader
+      active_ciphertext = util.Base64WSDecode(active_ciphertext)
+    else:
+      decoder = util.IncrementalBase64WSStreamReader
     decryption_stream = crypter.CreateDecryptingStreamReader(
       StringIO.StringIO(active_ciphertext), 
       decoder=decoder,
@@ -161,7 +161,7 @@
 
     primary_ciphertext = util.ReadFile(os.path.join(path, "2.out"))
     if stream_source is None:
-      primary_ciphertext = util.Base64Decode(primary_ciphertext)
+      primary_ciphertext = util.Base64WSDecode(primary_ciphertext)
     decryption_stream = crypter.CreateDecryptingStreamReader(
       StringIO.StringIO(primary_ciphertext), 
       decoder=decoder,
@@ -208,9 +208,9 @@
 
     if stream_source is None:
       decoder = None
-      ciphertext_stream = StringIO.StringIO(util.Base64Decode(ciphertext))
-    else:
-      decoder = util.IncrementalBase64StreamReader
+      ciphertext_stream = StringIO.StringIO(util.Base64WSDecode(ciphertext))
+    else:
+      decoder = util.IncrementalBase64WSStreamReader
     decryption_stream = crypter.CreateDecryptingStreamReader(
       ciphertext_stream, 
       decoder=decoder,
@@ -235,8 +235,8 @@
       encoder = None
       decoder = None
     else:
-      encoder = util.IncrementalBase64StreamWriter
-      decoder = util.Base64Decode
+      encoder = util.IncrementalBase64WSStreamWriter
+      decoder = util.Base64WSDecode
     encryption_stream = crypter.CreateEncryptingStreamWriter(
       ciphertext_stream, 
       encoder=encoder)
@@ -263,8 +263,8 @@
       encoder = None
       decoder = None
     else:
-      encoder = util.IncrementalBase64StreamWriter
-      decoder = util.IncrementalBase64StreamReader
+      encoder = util.IncrementalBase64WSStreamWriter
+      decoder = util.IncrementalBase64WSStreamReader
 
     encryption_stream = crypter.CreateEncryptingStreamWriter(
       ciphertext_stream, 
@@ -340,26 +340,19 @@
 
   def testBadAesCiphertexts(self):
     crypter = keyczar.Crypter.Read(os.path.join(TEST_DATA, "aes"))
-<<<<<<< HEAD
-    ciphertext = util.Base64Decode(crypter.Encrypt(self.input_data))  
-    bad = util.Base64Encode(chr(0))
-    char = chr(ord(ciphertext[2]) ^ 44)  
-    ciphertext = util.Base64Encode(ciphertext[:2]+char+ciphertext[3:])
-=======
-    ciphertext = util.Base64WSDecode(crypter.Encrypt(self.input))  # in bytes
+    ciphertext = util.Base64WSDecode(crypter.Encrypt(self.input_data))
     bad = util.Base64WSEncode(chr(0))
-    char = chr(ord(ciphertext[2]) ^ 44)  # Munge key hash info in ciphertext
+    char = chr(ord(ciphertext[2]) ^ 44) 
     ciphertext = util.Base64WSEncode(ciphertext[:2]+char+ciphertext[3:])
->>>>>>> 879906f5
     self.assertRaises(errors.ShortCiphertextError, crypter.Decrypt, bad)
     self.assertRaises(errors.KeyNotFoundError, crypter.Decrypt, ciphertext)
   
   def testBadAesCiphertextsStream(self):
     crypter = keyczar.Crypter.Read(os.path.join(TEST_DATA, "aes"))
-    ciphertext = util.Base64Decode(crypter.Encrypt(self.input_data))  
-    bad = util.Base64Encode(chr(0))
+    ciphertext = util.Base64WSDecode(crypter.Encrypt(self.input_data))  
+    bad = util.Base64WSEncode(chr(0))
     char = chr(ord(ciphertext[2]) ^ 44)  
-    ciphertext = util.Base64Encode(ciphertext[:2]+char+ciphertext[3:])
+    ciphertext = util.Base64WSEncode(ciphertext[:2]+char+ciphertext[3:])
 
     try:
       stream = StringIO.StringIO(bad)
