#!/usr/bin/python2.4
#
# Copyright 2008 Google Inc.
#
# Licensed under the Apache License, Version 2.0 (the "License");
# you may not use this file except in compliance with the License.
# You may obtain a copy of the License at
# 
#      http://www.apache.org/licenses/LICENSE-2.0
# 
# Unless required by applicable law or agreed to in writing, software
# distributed under the License is distributed on an "AS IS" BASIS,
# WITHOUT WARRANTIES OR CONDITIONS OF ANY KIND, either express or implied.
# See the License for the specific language governing permissions and
# limitations under the License.

"""
A Reader supports reading metadata and key info for key sets.

@author: arkajit.dey@gmail.com (Arkajit Dey)
"""

import os                

import errors
import keydata
import keyinfo
import keys
import util

def CreateReader(location):
  """Factory function for Reader's
  
    @param location: where (file, uri, etc) the reader should read from
    @type location: string
  """
  # make sure all readers are available
  util.ImportBackends()
  # return the first that accepts the location
  for sc in Reader.__subclasses__():
    reader = sc.CreateReader(location)
    if reader:
      return reader
  raise errors.KeyczarError("Unable to create a reader for %s." % location)

class Reader(object):
  """Interface providing supported methods (no implementation)."""

  __metaclass__ = util.ABCMeta

  @util.abstractmethod
  def GetMetadata(self):
    """
    Return the KeyMetadata for the key set being read.
    
    @return: JSON string representation of KeyMetadata object
    @rtype: string
    
    @raise KeyczarError: if unable to read metadata (e.g. IOError) 
    """
    return
  
  @util.abstractmethod
  def GetKey(self, version_number):
    """
    Return the key corresponding to the given version.
    
    @param version_number: the version number of the desired key
    @type version_number: integer
    
    @return: JSON string representation of a Key object
    @rtype: string
    
    @raise KeyczarError: if unable to read key info (e.g. IOError) 
    """
    return

  @util.abstractmethod
  def Close(self):
    """
    Clean up this reader
    
    @raise KeyczarError: if error during close
    """
    return

  @classmethod
  def CreateReader(cls, location):
    """
    Return an instance of this class if it handles the location

    @param location: where (file, uri, etc) the reader should read from
    @type location: string
    """
    raise NotImplementedError('CreateReader() class method MUST be implemented for:%s' %cls)

class FileReader(Reader):
  """Reader that reads key data from files."""
  
  def __init__(self, location):
    self._location = location
    
  def GetMetadata(self):
    return util.ReadFile(os.path.join(self._location, "meta"))

  def GetKey(self, version_number):
    return util.ReadFile(os.path.join(self._location, str(version_number)))

<<<<<<< HEAD
class StaticKeyReader(Reader):
  """Reader that returns a static key"""

  def __init__(self, key, purpose):
    self._key = key
    self._meta = keydata.KeyMetadata("Imported", purpose, key.type)
    self._meta.AddVersion(keydata.KeyVersion(1, keyinfo.PRIMARY, False))

  def GetMetadata(self):
    return str(self._meta)

  def GetKey(self, version_number):
    return str(self._key)
=======
  def Close(self):
    # Nothing to close - util.ReadFile() closes it
    return

  @classmethod
  def CreateReader(cls, location):
    result = None
    if os.path.exists(location):
      result = FileReader(location)
    return result
>>>>>>> 2567fc07

class EncryptedReader(Reader):
  """Reader that reads encrypted key data from files."""
  
  def __init__(self, reader, crypter):
    self._reader = reader
    self._crypter = crypter
  
  def GetMetadata(self):
    return self._reader.GetMetadata()
  
  def GetKey(self, version_number):
    return self._crypter.Decrypt(self._reader.GetKey(version_number))

  def Close(self):
    # Nothing to close - util.ReadFile() closes it
    return

  @classmethod
  def CreateReader(cls, location):
    # cannot be instantiated
    return

class MockReader(Reader):
  """Mock reader used for testing Keyczart."""
  
  def __init__(self, name, purpose, key_type, encrypted=False):
    self.kmd = keydata.KeyMetadata(name, purpose, key_type, encrypted)
    self.pubkmd = None
    self.keys = {}
    self.pubkeys = {}
  
  @property
  def numkeys(self):
    return len(self.keys)
  
  def GetMetadata(self):
    return str(self.kmd)
  
  def GetKey(self, version_number):
    try:
      return str(self.keys[version_number])
    except KeyError:
      raise errors.KeyczarError("Unrecognized Version Number")
  
  def GetStatus(self, version_number):
    return self.kmd.GetVersion(version_number).status
  
  def Close(self):
    # Nothing to close
    return

  def SetKey(self, version_number, key):
    self.keys[version_number] = key
  
  def SetPubKey(self, version_number, key):
    self.pubkeys[version_number] = key
  
  def AddKey(self, version_number, status, size=None):
    """Utility method for testing."""
    key = keys.GenKey(self.kmd.type, size)
    self.keys[version_number] = key
    return self.kmd.AddVersion(keydata.KeyVersion(version_number, status, 
                                                  False))
  
  def RemoveKey(self, version_number):
    """Mocks out deleting revoked key files."""
    self.keys.pop(version_number)
  
  def ExistsVersion(self, version_number):
    return version_number in self.keys
  
  def HasPubKey(self, version_number):
    priv = self.keys[version_number]
    pub = self.pubkeys[version_number]
    return priv.public_key == pub
  
  def GetKeySize(self, version_number):
    return self.keys[version_number].size
  
  @classmethod
  def CreateReader(cls, location):
    # cannot be instantiated
    return<|MERGE_RESOLUTION|>--- conflicted
+++ resolved
@@ -105,8 +105,15 @@
 
   def GetKey(self, version_number):
     return util.ReadFile(os.path.join(self._location, str(version_number)))
-
-<<<<<<< HEAD
+  
+  def Close(self):
+    # Nothing to close - util.ReadFile() closes it
+    return
+  
+  @classmethod
+  def CreateReader(cls, location):
+    return FileReader(location)
+
 class StaticKeyReader(Reader):
   """Reader that returns a static key"""
 
@@ -120,7 +127,7 @@
 
   def GetKey(self, version_number):
     return str(self._key)
-=======
+
   def Close(self):
     # Nothing to close - util.ReadFile() closes it
     return
@@ -131,7 +138,6 @@
     if os.path.exists(location):
       result = FileReader(location)
     return result
->>>>>>> 2567fc07
 
 class EncryptedReader(Reader):
   """Reader that reads encrypted key data from files."""
