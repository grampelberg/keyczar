--- conflicted
+++ resolved
@@ -25,14 +25,10 @@
 import functools
 import math
 import os
-<<<<<<< HEAD
 import warnings
 import codecs
-=======
 import struct
-import warnings
-
->>>>>>> 879906f5
+
 try:
   # Import hashlib if Python >= 2.5
   from hashlib import sha1
@@ -309,13 +305,114 @@
     md.update(i)
   return md.digest()
 
-<<<<<<< HEAD
-=======
-
-def Encode(s):
-  warnings.warn('Encode() is deprecated, use Base64WSEncode() instead')
-  return Base64WSEncode(s)
-
+# Struct packed byte array format specifiers used below
+BIG_ENDIAN_INT_SPECIFIER = ">i"
+STRING_SPECIFIER = "s"
+
+def PackByteArray(array):
+  """
+  Packs the given array into a structure composed of a four-byte, big-endian
+  integer containing the array length, followed by the array contents.
+  """
+  if not array:
+    return ''
+  array_length_header = struct.pack(BIG_ENDIAN_INT_SPECIFIER, len(array))
+  return array_length_header + array
+
+def PackMultipleByteArrays(*arrays):
+  """
+  Packs the provided variable number of byte arrays into one array.  The
+  returned array is prefixed with a count of the arrays contained, in a
+  four-byte big-endian integer, followed by the arrays in sequence, each
+  length-prefixed by PackByteArray().
+  """
+  array_count_header = struct.pack(BIG_ENDIAN_INT_SPECIFIER, len(arrays))
+  array_contents = ''.join([PackByteArray(a) for a in arrays])
+  return array_count_header + array_contents
+
+def UnpackByteArray(data, offset):
+  """
+  Unpacks a length-prefixed byte array packed by PackByteArray() from 'data',
+  starting from position 'offset'.  Returns a tuple of the data array and the
+  offset of the first byte after the end of the extracted array.
+  """
+  array_len = struct.unpack(BIG_ENDIAN_INT_SPECIFIER, 
+                            data[offset:offset + 4])[0]
+  offset += 4
+  return data[offset:offset + array_len], offset + array_len
+
+def UnpackMultipleByteArrays(data):
+  """
+  Extracts and returns a list of byte arrays that were packed by
+  PackMultipleByteArrays().
+  """
+  # The initial integer containing the number of byte arrays that follow is
+  # redundant.  We just skip it.
+  position = 4
+  result = []
+  while position < len(data):
+    array, position = UnpackByteArray(data, position)
+    result.append(array)
+  assert position == len(data)
+  return result
+
+def WriteFile(data, loc):
+  """
+  Writes data to file at given location.
+
+  @param data: contents to be written to file
+  @type data: string
+
+  @param loc: name of file to write to
+  @type loc: string
+
+  @raise KeyczarError: if unable to write to file because of IOError
+  """
+  try:
+    f = open(loc, "w")
+    f.write(data)
+    f.close()
+  except IOError:
+    raise errors.KeyczarError("Unable to write to file %s." % loc)
+
+def ReadFile(loc):
+  """
+  Read data from file at given location.
+
+  @param loc: name of file to read from
+  @type loc: string
+
+  @return: contents of the file
+  @rtype: string
+
+  @raise KeyczarError: if unable to read from file because of IOError
+  """
+  try:
+    return open(loc).read()
+  except IOError:
+    raise errors.KeyczarError("Unable to read file %s." % loc)
+
+def MGF(seed, mlen):
+  """
+  Mask Generation Function (MGF1) with SHA-1 as hash.
+
+  @param seed: used to generate mask, a byte string
+  @type seed: string
+
+  @param mlen: desired length of mask
+  @type mlen: integer
+
+  @return: mask, byte string of length mlen
+  @rtype: string
+
+  @raise KeyczarError: if mask length too long, > 2^32 * hash_length
+  """
+  if mlen > 2**32 * HLEN:
+    raise errors.KeyczarError("MGF1 mask length too long.")
+  output = ""
+  for i in range(int(math.ceil(mlen / float(HLEN)))):
+    output += Hash(seed, IntToBytes(i))
+  return output[:mlen]
 
 def Base64WSEncode(s):
   """
@@ -332,11 +429,10 @@
   """
   return base64.urlsafe_b64encode(str(s)).replace("=", "")
 
-
-def Decode(s):
-  warnings.warn('Decode() is deprecated, use Base64WSDecode() instead')
-  return Base64WSDecode(s)
-
+def Encode(s):
+  warnings.warn('Encode() is deprecated, use Base64WSEncode() instead',
+               DeprecationWarning)
+  return Base64WSEncode(s)
 
 def Base64WSDecode(s):
   """
@@ -354,6 +450,7 @@
   @raise Base64DecodingError: If length of string (ignoring whitespace) is one
     more than a multiple of four.
   """
+  s = ''.join(s.splitlines())
   s = str(s.replace(" ", ""))  # kill whitespace, make string (not unicode)
   d = len(s) % 4
   if d == 1:
@@ -368,172 +465,17 @@
     # Decoding raises TypeError if s contains invalid characters.
     raise errors.Base64DecodingError()
 
-# Struct packed byte array format specifiers used below
-BIG_ENDIAN_INT_SPECIFIER = ">i"
-STRING_SPECIFIER = "s"
-
-def PackByteArray(array):
-  """
-  Packs the given array into a structure composed of a four-byte, big-endian
-  integer containing the array length, followed by the array contents.
-  """
-  if not array:
-    return ''
-  array_length_header = struct.pack(BIG_ENDIAN_INT_SPECIFIER, len(array))
-  return array_length_header + array
-
-def PackMultipleByteArrays(*arrays):
-  """
-  Packs the provided variable number of byte arrays into one array.  The
-  returned array is prefixed with a count of the arrays contained, in a
-  four-byte big-endian integer, followed by the arrays in sequence, each
-  length-prefixed by PackByteArray().
-  """
-  array_count_header = struct.pack(BIG_ENDIAN_INT_SPECIFIER, len(arrays))
-  array_contents = ''.join([PackByteArray(a) for a in arrays])
-  return array_count_header + array_contents
-
-def UnpackByteArray(data, offset):
-  """
-  Unpacks a length-prefixed byte array packed by PackByteArray() from 'data',
-  starting from position 'offset'.  Returns a tuple of the data array and the
-  offset of the first byte after the end of the extracted array.
-  """
-  array_len = struct.unpack(BIG_ENDIAN_INT_SPECIFIER, data[offset:offset + 4])[0]
-  offset += 4
-  return data[offset:offset + array_len], offset + array_len
-
-def UnpackMultipleByteArrays(data):
-  """
-  Extracts and returns a list of byte arrays that were packed by
-  PackMultipleByteArrays().
-  """
-  # The initial integer containing the number of byte arrays that follow is redundant.  We
-  # just skip it.
-  position = 4
-  result = []
-  while position < len(data):
-    array, position = UnpackByteArray(data, position)
-    result.append(array)
-  assert position == len(data)
-  return result
-
->>>>>>> 879906f5
-def WriteFile(data, loc):
-  """
-  Writes data to file at given location.
-
-  @param data: contents to be written to file
-  @type data: string
-
-  @param loc: name of file to write to
-  @type loc: string
-
-  @raise KeyczarError: if unable to write to file because of IOError
-  """
-  try:
-    f = open(loc, "w")
-    f.write(data)
-    f.close()
-  except IOError:
-    raise errors.KeyczarError("Unable to write to file %s." % loc)
-
-def ReadFile(loc):
-  """
-  Read data from file at given location.
-
-  @param loc: name of file to read from
-  @type loc: string
-
-  @return: contents of the file
-  @rtype: string
-
-  @raise KeyczarError: if unable to read from file because of IOError
-  """
-  try:
-    return open(loc).read()
-  except IOError:
-    raise errors.KeyczarError("Unable to read file %s." % loc)
-
-def MGF(seed, mlen):
-  """
-  Mask Generation Function (MGF1) with SHA-1 as hash.
-
-  @param seed: used to generate mask, a byte string
-  @type seed: string
-
-  @param mlen: desired length of mask
-  @type mlen: integer
-
-  @return: mask, byte string of length mlen
-  @rtype: string
-
-  @raise KeyczarError: if mask length too long, > 2^32 * hash_length
-  """
-  if mlen > 2**32 * HLEN:
-    raise errors.KeyczarError("MGF1 mask length too long.")
-  output = ""
-  for i in range(int(math.ceil(mlen / float(HLEN)))):
-    output += Hash(seed, IntToBytes(i))
-  return output[:mlen]
-
-<<<<<<< HEAD
-def Base64Encode(s):
-  """
-  Return Base64 encoding of s. Suppress padding characters (=).
-
-  Uses URL-safe alphabet: - replaces +, _ replaces /. Will convert s of type
-  unicode to string type first.
-
-  @param s: string to encode as Base64
-  @type s: string
-
-  @return: Base64 representation of s.
-  @rtype: string
-  """
-  return base64.urlsafe_b64encode(str(s)).replace("=", "")
-
-def Encode(s):
-    warnings.warn('Encode() is deprecated, use Base64Encode() instead')
-    return Base64Encode(s)
-
-def Base64Decode(s):
-  """
-  Return decoded version of given Base64 string. Ignore whitespace.
-
-  Uses URL-safe alphabet: - replaces +, _ replaces /. Will convert s of type
-  unicode to string type first.
-
-  @param s: Base64 string to decode
-  @type s: string
-
-  @return: original string that was encoded as Base64
-  @rtype: string
-
-  @raise Base64DecodingError: If length of string (ignoring whitespace) is one
-    more than a multiple of four.
-  """
-  s = ''.join(s.splitlines())
-  s = str(s.replace(" ", ""))  # kill whitespace, make string (not unicode)
-  d = len(s) % 4
-  if d == 1:
-    raise errors.Base64DecodingError()
-  elif d == 2:
-    s += "=="
-  elif d == 3:
-    s += "="
-  return base64.urlsafe_b64decode(s)
-
 def Decode(s):
-    warnings.warn('Decode() is deprecated, use Base64Decode() instead')
-    return Base64Decode(s)
-
-class BufferedIncrementalBase64Encoder(codecs.BufferedIncrementalEncoder):
-
-  """
-  Base64 encodes an input in multiple steps. Each step bar the final one will be
-  sized to ensure no Base64 padding is required. Any unencoded data outside this
-  optimal size will be buffered.
+  warnings.warn('Decode() is deprecated, use Base64WSDecode() instead', 
+                DeprecationWarning)
+  return Base64WSDecode(s)
+
+class BufferedIncrementalBase64WSEncoder(codecs.BufferedIncrementalEncoder):
+
+  """
+  Web-safe Base64 encodes an input in multiple steps. Each step bar the final
+  one will be sized to ensure no Base64 padding is required. Any unencoded data
+  outside this optimal size will be buffered.
   """
 
   def _buffer_encode(self, input, errors, final):
@@ -546,7 +488,7 @@
     @type input: string
 
     @param errors: required error handling scheme (see
-    IncrementalBase64StreamWriter)
+    IncrementalBase64WSStreamWriter)
 
     @param final: force all data to be encoded, possibly resulting in padding
     #type final: boolean
@@ -561,7 +503,7 @@
       len_to_write = 3 * (len(input) / 3)
     else:
       len_to_write = len(input)
-    return (Base64Encode(input[:len_to_write]), len_to_write)
+    return (Base64WSEncode(input[:len_to_write]), len_to_write)
 
   def encode(self, input, final=False):
     """
@@ -579,7 +521,7 @@
     @return: (Base64 representation of input, length consumed)
     @rtype: tuple
     """
-    result = super(BufferedIncrementalBase64Encoder, self).encode(input,
+    result = super(BufferedIncrementalBase64WSEncoder, self).encode(input,
                                                                   final=final)
     return (result, len(input) - len(self.buffer))
 
@@ -596,18 +538,18 @@
       self.buffer = ''
     return result[0]
 
-class IncrementalBase64StreamWriter(codecs.StreamWriter, object):
-
-  """
-  Base64 encodes a stream in multiple steps to an output stream. Each step bar
-  the final one will be sized to ensure no Base64 padding is required. Any
-  unencoded data outside this optimal size will be buffered and output when
+class IncrementalBase64WSStreamWriter(codecs.StreamWriter, object):
+
+  """
+  Web-safe Base64 encodes a stream in multiple steps to an output stream. Each
+  step bar the final one will be sized to ensure no Base64 padding is required.
+  Any unencoded data outside this optimal size will be buffered and output when
   flush() is called.
 
   """
   def __init__(self, stream, errors='strict'):
     """ 
-    Creates an IncrementalBase64StreamWriter instance.
+    Creates an IncrementalBase64WSStreamWriter instance.
 
     @param stream: a file-like object open for writing (binary) data.
 
@@ -626,13 +568,13 @@
                            sequences (only for encoding).
 
     """
-    super(IncrementalBase64StreamWriter, self).__init__(stream, errors)
-    self.encoder = BufferedIncrementalBase64Encoder(errors=errors)
+    super(IncrementalBase64WSStreamWriter, self).__init__(stream, errors)
+    self.encoder = BufferedIncrementalBase64WSEncoder(errors=errors)
 
   def close(self):
     """ Flushes and closes the stream """
     self.flush()
-    super(IncrementalBase64StreamWriter, self).close()
+    super(IncrementalBase64WSStreamWriter, self).close()
 
   def flush(self):
     """
@@ -657,12 +599,12 @@
     """
     return self.encoder.encode(input)
 
-class BufferedIncrementalBase64Decoder(codecs.BufferedIncrementalDecoder):
-
-  """
-  Base64 decodes an input in multiple steps. Each step bar the final one will be
-  sized to a length so that no Base64 padding is required. Any undecoded data
-  outside this optimal size will be buffered.
+class BufferedIncrementalBase64WSDecoder(codecs.BufferedIncrementalDecoder):
+
+  """
+  Web-safe Base64 decodes an input in multiple steps. Each step bar the final
+  one will be sized to a length so that no Base64 padding is required. Any
+  undecoded data outside this optimal size will be buffered.
   """
 
   def _buffer_decode(self, input, errors, final):
@@ -675,7 +617,7 @@
     @type input: string
 
     @param errors: required error handling scheme (see
-    IncrementalBase64StreamReader)
+    IncrementalBase64WSStreamReader)
 
     @param final: force all data to be decoded, possibly resulting in padding
     #type final: boolean
@@ -688,7 +630,7 @@
       len_to_read = 4 * (len(input) / 4)
     else:
       len_to_read = len(input)
-    return (Base64Decode(input[:len_to_read]), len_to_read)
+    return (Base64WSDecode(input[:len_to_read]), len_to_read)
 
   def decode(self, input, final=False):
     """
@@ -706,7 +648,7 @@
     @return: plaintext representation of input.
     @rtype: string
     """
-    result = super(BufferedIncrementalBase64Decoder, self).decode(input,
+    result = super(BufferedIncrementalBase64WSDecoder, self).decode(input,
                                                                   final=final)
     return (result, len(input))
 
@@ -723,18 +665,18 @@
       self.buffer = ''
     return result[0]
 
-class IncrementalBase64StreamReader(codecs.StreamReader, object):
-
-  """
-  Base64 decodes a stream in multiple steps. Each step bar the final one will be
-  sized to a length so that no Base64 padding is required. Any undecoded data
-  outside this optimal size will be buffered and decoded on a final call to
-  read()
+class IncrementalBase64WSStreamReader(codecs.StreamReader, object):
+
+  """
+  Web-safe Base64 decodes a stream in multiple steps. Each step bar the final
+  one will be sized to a length so that no Base64 padding is required. Any
+  undecoded data outside this optimal size will be buffered and decoded on a
+  final call to read().
   """
 
   def __init__(self, stream, errors='strict'):
     """ 
-    Creates an IncrementalBase64StreamReader instance.
+    Creates an IncrementalBase64WSStreamReader instance.
 
     @param stream: a file-like object open for reading (binary) data.
 
@@ -753,8 +695,8 @@
                            sequences (only for encoding).
 
     """
-    super(IncrementalBase64StreamReader, self).__init__(stream, errors)
-    self.decoder = BufferedIncrementalBase64Decoder(errors=errors)
+    super(IncrementalBase64WSStreamReader, self).__init__(stream, errors)
+    self.decoder = BufferedIncrementalBase64WSDecoder(errors=errors)
 
   def read(self, size=-1, chars=-1, firstline=False):
     """ 
@@ -781,7 +723,7 @@
     end of the input data has been reached.
     @rtype: string
     """
-    result = super(IncrementalBase64StreamReader, 
+    result = super(IncrementalBase64WSStreamReader, 
                    self).read(size=size,
                               chars=chars,
                               firstline=firstline)
@@ -803,11 +745,10 @@
     """
     return self.decoder.decode(input)
 
-=======
 def Memoize(func):
   """
-  General-purpose memoization decorator.  Handles functions with any number of arguments,
-  including keyword arguments.
+  General-purpose memoization decorator.  Handles functions with any number of
+  arguments, including keyword arguments.
   """
   memory = {}
 
@@ -822,5 +763,4 @@
 
   if memo.__doc__:
     memo.__doc__ = "\n".join([memo.__doc__,"This function is memoized."])
-  return memo
->>>>>>> 879906f5
+  return memo