#!/usr/bin/python2.4
#
# Copyright 2008 Google Inc.
#
# Licensed under the Apache License, Version 2.0 (the "License");
# you may not use this file except in compliance with the License.
# You may obtain a copy of the License at
#
#      http://www.apache.org/licenses/LICENSE-2.0
#
# Unless required by applicable law or agreed to in writing, software
# distributed under the License is distributed on an "AS IS" BASIS,
# WITHOUT WARRANTIES OR CONDITIONS OF ANY KIND, either express or implied.
# See the License for the specific language governing permissions and
# limitations under the License.

"""
Utility functions for keyczar package.

@author: arkajit.dey@gmail.com (Arkajit Dey)
"""

import base64
import cPickle
import functools
import math
import os
import struct
import warnings

try:
  # Import hashlib if Python >= 2.5
  from hashlib import sha1
except ImportError:
  from sha import sha as sha1

import os.path
import sys

from pyasn1.codec.der import decoder
from pyasn1.codec.der import encoder
from pyasn1.type import univ

import errors

try:
  from abc import ABCMeta, abstractmethod, abstractproperty
except ImportError:
  # to keep compatible with older Python versions.
  class ABCMeta(type):
    pass

  def abstractmethod(funcobj):
    return funcobj

  def abstractproperty(funcobj):
    return property(funcobj)

HLEN = sha1().digest_size  # length of the hash output

#RSAPrivateKey ::= SEQUENCE {
#  version Version,
#  modulus INTEGER, -- n
#  publicExponent INTEGER, -- e
#  privateExponent INTEGER, -- d
#  prime1 INTEGER, -- p
#  prime2 INTEGER, -- q
#  exponent1 INTEGER, -- d mod (p-1)
#  exponent2 INTEGER, -- d mod (q-1)
#  coefficient INTEGER -- (inverse of q) mod p }
#
#Version ::= INTEGER
RSA_OID = univ.ObjectIdentifier('1.2.840.113549.1.1.1')
RSA_PARAMS = ['n', 'e', 'd', 'p', 'q', 'dp', 'dq', 'invq']
DSA_OID = univ.ObjectIdentifier('1.2.840.10040.4.1')
DSA_PARAMS = ['p', 'q', 'g']  # only algorithm params, not public/private keys
SHA1RSA_OID = univ.ObjectIdentifier('1.2.840.113549.1.1.5')
SHA1_OID = univ.ObjectIdentifier('1.3.14.3.2.26')

def ASN1Sequence(*vals):
  seq = univ.Sequence()
  for i in range(len(vals)):
    seq.setComponentByPosition(i, vals[i])
  return seq

def ParseASN1Sequence(seq):
  return [seq.getComponentByPosition(i) for i in range(len(seq))]

#PrivateKeyInfo ::= SEQUENCE {
#  version Version,
#
#  privateKeyAlgorithm PrivateKeyAlgorithmIdentifier,
#  privateKey PrivateKey,
#  attributes [0] IMPLICIT Attributes OPTIONAL }
#
#Version ::= INTEGER
#
#PrivateKeyAlgorithmIdentifier ::= AlgorithmIdentifier
#
#PrivateKey ::= OCTET STRING
#
#Attributes ::= SET OF Attribute
def ParsePkcs8(pkcs8):
  seq = ParseASN1Sequence(decoder.decode(Base64WSDecode(pkcs8))[0])
  if len(seq) != 3:  # need three fields in PrivateKeyInfo
    raise errors.KeyczarError("Illegal PKCS8 String.")
  version = int(seq[0])
  if version != 0:
      raise errors.KeyczarError("Unrecognized PKCS8 Version")
  [oid, alg_params] = ParseASN1Sequence(seq[1])
  key = decoder.decode(seq[2])[0]
  # Component 2 is an OCTET STRING which is further decoded
  params = {}
  if oid == RSA_OID:
    key = ParseASN1Sequence(key)
    version = int(key[0])
    if version != 0:
      raise errors.KeyczarError("Unrecognized RSA Private Key Version")
    for i in range(len(RSA_PARAMS)):
      params[RSA_PARAMS[i]] = long(key[i+1])
  elif oid == DSA_OID:
    alg_params = ParseASN1Sequence(alg_params)
    for i in range(len(DSA_PARAMS)):
      params[DSA_PARAMS[i]] = long(alg_params[i])
    params['x'] = long(key)
  else:
    raise errors.KeyczarError("Unrecognized AlgorithmIdentifier: not RSA/DSA")
  return params

def ExportRsaPkcs8(params):
  oid = ASN1Sequence(RSA_OID, univ.Null())
  key = univ.Sequence().setComponentByPosition(0, univ.Integer(0))  # version
  for i in range(len(RSA_PARAMS)):
    key.setComponentByPosition(i+1, univ.Integer(params[RSA_PARAMS[i]]))
  octkey = encoder.encode(key)
  seq = ASN1Sequence(univ.Integer(0), oid, univ.OctetString(octkey))
  return Base64WSEncode(encoder.encode(seq))

def ExportDsaPkcs8(params):
  alg_params = univ.Sequence()
  for i in range(len(DSA_PARAMS)):
    alg_params.setComponentByPosition(i, univ.Integer(params[DSA_PARAMS[i]]))
  oid = ASN1Sequence(DSA_OID, alg_params)
  octkey = encoder.encode(univ.Integer(params['x']))
  seq = ASN1Sequence(univ.Integer(0), oid, univ.OctetString(octkey))
  return Base64WSEncode(encoder.encode(seq))

#NOTE: not full X.509 certificate, just public key info
#SubjectPublicKeyInfo  ::=  SEQUENCE  {
#        algorithm            AlgorithmIdentifier,
#        subjectPublicKey     BIT STRING  }
def ParseX509(x509):
  seq = ParseASN1Sequence(decoder.decode(Base64WSDecode(x509))[0])
  if len(seq) != 2:  # need two fields in SubjectPublicKeyInfo
    raise errors.KeyczarError("Illegal X.509 String.")
  [oid, alg_params] = ParseASN1Sequence(seq[0])
  pubkey = decoder.decode(univ.OctetString(BinToBytes(seq[1].
                                                      prettyPrint()[1:-2])))[0]
  # Component 1 should be a BIT STRING, get raw bits by discarding extra chars,
  # then convert to OCTET STRING which can be ASN.1 decoded
  params = {}
  if oid == RSA_OID:
    [params['n'], params['e']] = [long(x) for x in ParseASN1Sequence(pubkey)]
  elif oid == DSA_OID:
    vals = [long(x) for x in ParseASN1Sequence(alg_params)]
    for i in range(len(DSA_PARAMS)):
      params[DSA_PARAMS[i]] = vals[i]
    params['y'] = long(pubkey)
  else:
    raise errors.KeyczarError("Unrecognized AlgorithmIdentifier: not RSA/DSA")
  return params

def ExportRsaX509(params):
  oid = ASN1Sequence(RSA_OID, univ.Null())
  key = ASN1Sequence(univ.Integer(params['n']), univ.Integer(params['e']))
  binkey = BytesToBin(encoder.encode(key))
  pubkey = univ.BitString("'%s'B" % binkey)  # needs to be a BIT STRING
  seq = ASN1Sequence(oid, pubkey)
  return Base64WSEncode(encoder.encode(seq))

def ExportDsaX509(params):
  alg_params = ASN1Sequence(univ.Integer(params['p']),
                            univ.Integer(params['q']),
                            univ.Integer(params['g']))
  oid = ASN1Sequence(DSA_OID, alg_params)
  binkey = BytesToBin(encoder.encode(univ.Integer(params['y'])))
  pubkey = univ.BitString("'%s'B" % binkey)  # needs to be a BIT STRING
  seq = ASN1Sequence(oid, pubkey)
  return Base64WSEncode(encoder.encode(seq))

def MakeDsaSig(r, s):
  """
  Given the raw parameters of a DSA signature, return a Base64 signature.

  @param r: parameter r of DSA signature
  @type r: long int

  @param s: parameter s of DSA signature
  @type s: long int

  @return: raw byte string formatted as an ASN.1 sequence of r and s
  @rtype: string
  """
  seq = ASN1Sequence(univ.Integer(r), univ.Integer(s))
  return encoder.encode(seq)

def ParseDsaSig(sig):
  """
  Given a raw byte string, return tuple of DSA signature parameters.

  @param sig: byte string of ASN.1 representation
  @type sig: string

  @return: parameters r, s as a tuple
  @rtype: tuple

  @raise KeyczarErrror: if the DSA signature format is invalid
  """
  seq = decoder.decode(sig)[0]
  if len(seq) != 2:
    raise errors.KeyczarError("Illegal DSA signature.")
  r = long(seq.getComponentByPosition(0))
  s = long(seq.getComponentByPosition(1))
  return (r, s)

def MakeEmsaMessage(msg, modulus_size):
  """Algorithm EMSA_PKCS1-v1_5 from PKCS 1 version 2"""
  magic_sha1_header = [0x30, 0x21, 0x30, 0x9, 0x6, 0x5, 0x2b, 0xe, 0x3, 0x2,
                       0x1a, 0x5, 0x0, 0x4, 0x14]
  encoded = "".join([chr(c) for c in magic_sha1_header]) + Hash(msg)
  pad_string = chr(0xFF) * (modulus_size / 8 - len(encoded) - 3)
  return chr(1) + pad_string + chr(0) + encoded

def BinToBytes(bits):
  """Convert bit string to byte string."""
  bits = _PadByte(bits)
  octets = [bits[8*i:8*(i+1)] for i in range(len(bits)/8)]
  return "".join([chr(int(x, 2)) for x in octets])

def BytesToBin(byte_string):
  """Convert byte string to bit string."""
  return "".join([_PadByte(IntToBin(ord(byte))) for byte in byte_string])

def _PadByte(bits):
  """Pad a string of bits with zeros to make its length a multiple of 8."""
  r = len(bits) % 8
  return ((8-r) % 8)*'0' + bits

def IntToBin(n):
  if n == 0 or n == 1:
    return str(n)
  elif n % 2 == 0:
    return IntToBin(n/2) + "0"
  else:
    return IntToBin(n/2) + "1"

def BigIntToBytes(n):
  """Return a big-endian byte string representation of an arbitrary length n."""
  chars = []
  while (n > 0):
    chars.append(chr(n % 256))
    n = n >> 8
  chars.reverse()
  return "".join(chars)

def IntToBytes(n):
  """Return byte string of 4 big-endian ordered byte_array representing n."""
  byte_array = [m % 256 for m in [n >> 24, n >> 16, n >> 8, n]]
  return "".join([chr(b) for b in byte_array])  # byte array to byte string

def BytesToLong(byte_string):
  l = len(byte_string)
  return long(sum([ord(byte_string[i]) * 256**(l - 1 - i) for i in range(l)]))

def Xor(a, b):
  """Return a ^ b as a byte string where a and b are byte strings."""
  # pad shorter byte string with zeros to make length equal
  m = max(len(a), len(b))
  if m > len(a):
    a = PadBytes(a, m - len(a))
  elif m > len(b):
    b = PadBytes(b, m - len(b))
  x = [ord(c) for c in a]
  y = [ord(c) for c in b]
  z = [chr(x[i] ^ y[i]) for i in range(m)]
  return "".join(z)

def PadBytes(byte_string, n):
  """Prepend a byte string with n zero bytes."""
  return n * '\x00' + byte_string

def TrimBytes(byte_string):
  """Trim leading zero bytes."""
  trimmed = byte_string.lstrip(chr(0))
  if trimmed == "":  # was a string of all zero byte_string
    return chr(0)
  else:
    return trimmed

def RandBytes(n):
  """Return n random bytes."""
  # This function requires at least Python 2.4.
  return os.urandom(n)

def Hash(*inputs):
  """Return a SHA-1 hash over a variable number of inputs."""
  md = sha1()
  for i in inputs:
    md.update(i)
  return md.digest()

def PrefixHash(*inputs):
  """Return a SHA-1 hash over a variable number of inputs."""
  md = sha1()
  for i in inputs:
    md.update(IntToBytes(len(i)))
    md.update(i)
  return md.digest()


def Encode(s):
  warnings.warn('Encode() is deprecated, use Base64WSEncode() instead')
  return Base64WSEncode(s)


def Base64WSEncode(s):
  """
  Return Base64 web safe encoding of s. Suppress padding characters (=).

  Uses URL-safe alphabet: - replaces +, _ replaces /. Will convert s of type
  unicode to string type first.

  @param s: string to encode as Base64
  @type s: string

  @return: Base64 representation of s.
  @rtype: string
  """
  return base64.urlsafe_b64encode(str(s)).replace("=", "")


def Decode(s):
  warnings.warn('Decode() is deprecated, use Base64WSDecode() instead')
  return Base64WSDecode(s)


def Base64WSDecode(s):
  """
  Return decoded version of given Base64 string. Ignore whitespace.

  Uses URL-safe alphabet: - replaces +, _ replaces /. Will convert s of type
  unicode to string type first.

  @param s: Base64 string to decode
  @type s: string

  @return: original string that was encoded as Base64
  @rtype: string

  @raise Base64DecodingError: If length of string (ignoring whitespace) is one
    more than a multiple of four.
  """
  s = str(s.replace(" ", ""))  # kill whitespace, make string (not unicode)
  d = len(s) % 4
  if d == 1:
    raise errors.Base64DecodingError()
  elif d == 2:
    s += "=="
  elif d == 3:
    s += "="
  try:
    return base64.urlsafe_b64decode(s)
  except TypeError:
    # Decoding raises TypeError if s contains invalid characters.
    raise errors.Base64DecodingError()

# Struct packed byte array format specifiers used below
BIG_ENDIAN_INT_SPECIFIER = ">i"
STRING_SPECIFIER = "s"

def PackByteArray(array):
  """
  Packs the given array into a structure composed of a four-byte, big-endian
  integer containing the array length, followed by the array contents.
  """
  if not array:
    return ''
  array_length_header = struct.pack(BIG_ENDIAN_INT_SPECIFIER, len(array))
  return array_length_header + array

def PackMultipleByteArrays(*arrays):
  """
  Packs the provided variable number of byte arrays into one array.  The
  returned array is prefixed with a count of the arrays contained, in a
  four-byte big-endian integer, followed by the arrays in sequence, each
  length-prefixed by PackByteArray().
  """
  array_count_header = struct.pack(BIG_ENDIAN_INT_SPECIFIER, len(arrays))
  array_contents = ''.join([PackByteArray(a) for a in arrays])
  return array_count_header + array_contents

def UnpackByteArray(data, offset):
  """
  Unpacks a length-prefixed byte array packed by PackByteArray() from 'data',
  starting from position 'offset'.  Returns a tuple of the data array and the
  offset of the first byte after the end of the extracted array.
  """
  array_len = struct.unpack(BIG_ENDIAN_INT_SPECIFIER, data[offset:offset + 4])[0]
  offset += 4
  return data[offset:offset + array_len], offset + array_len

def UnpackMultipleByteArrays(data):
  """
  Extracts and returns a list of byte arrays that were packed by
  PackMultipleByteArrays().
  """
  # The initial integer containing the number of byte arrays that follow is redundant.  We
  # just skip it.
  position = 4
  result = []
  while position < len(data):
    array, position = UnpackByteArray(data, position)
    result.append(array)
  assert position == len(data)
  return result

def WriteFile(data, loc):
  """
  Writes data to file at given location.

  @param data: contents to be written to file
  @type data: string

  @param loc: name of file to write to
  @type loc: string

  @raise KeyczarError: if unable to write to file because of IOError
  """
  try:
    f = open(loc, "w")
    f.write(data)
    f.close()
  except IOError:
    raise errors.KeyczarError("Unable to write to file %s." % loc)

def ReadFile(loc):
  """
  Read data from file at given location.

  @param loc: name of file to read from
  @type loc: string

  @return: contents of the file
  @rtype: string

  @raise KeyczarError: if unable to read from file because of IOError
  """
  try:
    return open(loc).read()
  except IOError:
    raise errors.KeyczarError("Unable to read file %s." % loc)

def MGF(seed, mlen):
  """
  Mask Generation Function (MGF1) with SHA-1 as hash.

  @param seed: used to generate mask, a byte string
  @type seed: string

  @param mlen: desired length of mask
  @type mlen: integer

  @return: mask, byte string of length mlen
  @rtype: string

  @raise KeyczarError: if mask length too long, > 2^32 * hash_length
  """
  if mlen > 2**32 * HLEN:
    raise errors.KeyczarError("MGF1 mask length too long.")
  output = ""
  for i in range(int(math.ceil(mlen / float(HLEN)))):
    output += Hash(seed, IntToBytes(i))
  return output[:mlen]

<<<<<<< HEAD
def Memoize(func):
  """
  General-purpose memoization decorator.  Handles functions with any number of arguments,
  including keyword arguments.
  """
  memory = {}

  @functools.wraps(func)
  def memo(*args,**kwargs):
    pickled_args = cPickle.dumps((args, sorted(kwargs.iteritems())))

    if pickled_args not in memory:
      memory[pickled_args] = func(*args,**kwargs)

    return memory[pickled_args]

  if memo.__doc__:
    memo.__doc__ = "\n".join([memo.__doc__,"This function is memoized."])
  return memo
=======
def ImportAll(subdir):
  """
  Simple plugin importer - imports from the specified subdirectory under the
  util.py directory

  @param subdir: the subdirectory to load from
  @type subdir: string
  """
  pluginpath = os.path.join(os.path.dirname(__file__), subdir)
  if os.path.exists(pluginpath):
    pluginfiles = [fname[:-3] for fname in os.listdir(pluginpath) if
                   fname.endswith(".py")]
    if not pluginpath in sys.path:
      sys.path.append(pluginpath)
    imported_modules = [__import__('%s' %(fname)) for fname in pluginfiles]

def ImportBackends():
  """
  Simple backend importer
  """
  ImportAll('backends')

>>>>>>> 2567fc07
<|MERGE_RESOLUTION|>--- conflicted
+++ resolved
@@ -482,7 +482,6 @@
     output += Hash(seed, IntToBytes(i))
   return output[:mlen]
 
-<<<<<<< HEAD
 def Memoize(func):
   """
   General-purpose memoization decorator.  Handles functions with any number of arguments,
@@ -502,7 +501,7 @@
   if memo.__doc__:
     memo.__doc__ = "\n".join([memo.__doc__,"This function is memoized."])
   return memo
-=======
+
 def ImportAll(subdir):
   """
   Simple plugin importer - imports from the specified subdirectory under the
@@ -523,6 +522,4 @@
   """
   Simple backend importer
   """
-  ImportAll('backends')
-
->>>>>>> 2567fc07
+  ImportAll('backends')